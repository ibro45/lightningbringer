from pathlib import Path
from unittest import mock

import pandas as pd
import pytest
import torch
from pytorch_lightning import Trainer

from lighter.callbacks.writer.table import TableWriter
from lighter.system import System


def custom_writer(tensor):
    """
    Custom writer function that sums a tensor and returns it in a dictionary.

    Args:
        tensor (torch.Tensor): Input tensor to be processed

    Returns:
        dict: Dictionary with key 'custom' and value as the sum of the input tensor
    """
    return {"custom": tensor.sum().item()}


def test_table_writer_initialization():
    """
    Test proper initialization of TableWriter.

    Verifies that:
    - The writer is correctly instantiated with the given path
    - The path attribute is properly converted to a Path object
    """
    writer = TableWriter(path="test.csv", writer="tensor")
    assert writer.path == Path("test.csv")


def test_table_writer_custom_writer():
    """
    Test TableWriter with a custom writer function.

    Verifies that:
    - Custom writer function is properly integrated
    - Writer correctly processes tensor input using custom function
    - Resulting CSV records contain expected values
    """
    writer = TableWriter(path="test.csv", writer=custom_writer)
    test_tensor = torch.tensor([1, 2, 3])
    writer.write(tensor=test_tensor, identifier=1)
    assert writer.csv_records[0]["pred"] == {"custom": 6}


def test_table_writer_write():
    """
    Test TableWriter write functionality with various inputs.

    Tests:
    - Basic tensor writing with integer IDENTIFIER
    - Writing with string IDENTIFIER
    - Writing floating point tensors
    - CSV file creation and content verification
    - Proper handling of different tensor shapes and types

    File Operations:
    - Creates a temporary CSV file
    - Writes multiple records with different formats
    - Verifies file content matches expected records
    - Cleans up by removing the test file
    """
    test_file = Path("test.csv")
    writer = TableWriter(path="test.csv", writer="tensor")

    expected_records = [
        {"identifier": 1, "pred": [1, 2, 3]},
        {"identifier": "some_id", "pred": -1},
        {"identifier": 1331, "pred": [1.5, 2.5]},
    ]
    # Test basic write
    writer.write(tensor=torch.tensor(expected_records[0]["pred"]), identifier=expected_records[0]["identifier"])
    assert len(writer.csv_records) == 1
    assert writer.csv_records[0]["pred"] == expected_records[0]["pred"]
    assert writer.csv_records[0]["identifier"] == expected_records[0]["identifier"]

    # Test edge cases
    writer.write(tensor=torch.tensor(expected_records[1]["pred"]), identifier=expected_records[1]["identifier"])
    writer.write(tensor=torch.tensor(expected_records[2]["pred"]), identifier=expected_records[2]["identifier"])
    trainer = Trainer(max_epochs=1)
    writer.on_predict_epoch_end(trainer, mock.Mock())

    # Verify file creation and content
    assert test_file.exists()
    df = pd.read_csv(test_file)
    df["identifier"] = df["identifier"].astype(str)
    df["pred"] = df["pred"].apply(eval)

    for record in expected_records:
        row = df[df["identifier"] == str(record["identifier"])]
        assert not row.empty
        pred_value = row["pred"].iloc[0]  # get the value from the Series
        assert pred_value == record["pred"]

    # Cleanup
    test_file.unlink()


def test_table_writer_write_multi_process_rank0(tmp_path, monkeypatch):
    """
<<<<<<< HEAD
    Test TableWriter in a multi-process environment.
=======
    Test TableWriter in a multi-process environment from rank 0.
>>>>>>> 6c510d6d

    Tests:
    - Writing records from multiple processes
    - Proper gathering of records across processes
    - Correct file creation and content verification in distributed setting

    Args:
        tmp_path (Path): Pytest fixture providing temporary directory path
        monkeypatch (MonkeyPatch): Pytest fixture for mocking

    Mocked Behaviors:
    - Simulates 2-process distributed environment
    - Mocks torch.distributed functions for testing
    - Simulates gathering of records from multiple ranks

    Verifies:
    - All records from different processes are properly gathered
    - CSV file contains correct combined records
    - Record order and content integrity is maintained
    """
    test_file = tmp_path / "test.csv"
    writer = TableWriter(path=test_file, writer="tensor")
<<<<<<< HEAD
    trainer = Trainer(max_epochs=1)
=======
>>>>>>> 6c510d6d

    # Expected records after gathering from all processes
    rank0_records = [{"identifier": 1, "pred": [1, 2, 3]}]  # records from rank 0
    rank1_records = [{"identifier": 2, "pred": [4, 5, 6]}]  # records from rank 1
    expected_records = rank0_records + rank1_records

    # Mock distributed functions for multi-process simulation
    def mock_gather(obj, gather_list, dst=0):
        if gather_list is not None:
            # Fill gather_list with records from each rank
            gather_list[0] = rank0_records
            gather_list[1] = rank1_records

    def mock_get_rank():
        return 0

    # Create a mock strategy with is_global_zero property
    mock_strategy = mock.MagicMock()
    mock_strategy.world_size = 2
    type(mock_strategy).is_global_zero = mock.PropertyMock(return_value=True)

    # Create a mock trainer with the strategy
    trainer = mock.MagicMock()
    type(trainer).strategy = mock.PropertyMock(return_value=mock_strategy)
    type(trainer).world_size = mock.PropertyMock(return_value=2)

    monkeypatch.setattr(torch.distributed, "gather_object", mock_gather)
    monkeypatch.setattr(torch.distributed, "get_rank", mock_get_rank)

    writer.on_predict_epoch_end(trainer, mock.Mock())

    # Verify file creation
    assert test_file.exists()

    # Verify file content
    df = pd.read_csv(test_file)
    df["identifier"] = df["identifier"].astype(str)
    df["pred"] = df["pred"].apply(eval)

    # Check that all expected records are in the CSV
    for record in expected_records:
        row = df[df["identifier"] == str(record["identifier"])]
        assert not row.empty
        pred_value = row["pred"].iloc[0]
        assert pred_value == record["pred"]

    # Verify total number of records
    assert len(df) == len(expected_records)


def test_table_writer_write_multi_process_rank1(tmp_path, monkeypatch):
    """
    Test TableWriter in a multi-process environment from rank 1.

    Tests:
    - Writing records from non-zero rank
    - Proper gathering of records to rank 0
    - No file creation on non-zero rank

    Args:
        tmp_path (Path): Pytest fixture providing temporary directory path
        monkeypatch (MonkeyPatch): Pytest fixture for mocking

    Mocked Behaviors:
    - Simulates 2-process distributed environment from rank 1
    - Mocks torch.distributed functions for testing
    - Simulates gathering of records to rank 0

    Verifies:
    - Records are properly gathered to rank 0
    - No file is created on rank 1
    """
    test_file = tmp_path / "test.csv"
    writer = TableWriter(path=test_file, writer="tensor")

    # Create some records for rank 1
    writer.write(tensor=torch.tensor([4, 5, 6]), identifier=2)

    # Mock distributed functions for multi-process simulation
    def mock_gather(obj, gather_list, dst=0):
        # Just verify obj is our records
        assert len(obj) == 1
        assert obj[0]["identifier"] == 2
        assert obj[0]["pred"] == [4, 5, 6]
        # In a real distributed environment, gather_object would handle sending
        # our records to rank 0, but we don't need to simulate that in the test
        # since we're just verifying rank 1's behavior

    def mock_get_rank():
        return 1

    # Create a mock trainer for rank 1
    trainer = mock.MagicMock()
    trainer.world_size = 2
    trainer.is_global_zero = False

    # Mock torch.distributed.get_rank to return 1 (non-zero rank)
    monkeypatch.setattr(torch.distributed, "gather_object", mock_gather)
    monkeypatch.setattr(torch.distributed, "get_rank", mock_get_rank)

    # Run the test
    writer.on_predict_epoch_end(trainer, mock.Mock())

    # Verify no file was created on rank 1
    assert not test_file.exists()
    # Verify records were cleared
    assert len(writer.csv_records) == 0


def test_table_writer_unsortable_identifiers(tmp_path):
    """
    Test TableWriter with identifiers that cannot be sorted.

    Tests:
    - Writing records with unsortable identifiers
    - Proper handling of TypeError during sorting
    - Successful file creation despite sorting failure

    Args:
        tmp_path (Path): Pytest fixture providing temporary directory path
    """
    test_file = tmp_path / "test.csv"
    writer = TableWriter(path=test_file, writer="tensor")

    # Create records with unsortable identifiers (mix of types)
    records = [
        {"identifier": 1, "pred": [1, 2]},
        {"identifier": "a", "pred": [3, 4]},
        {"identifier": [1, 2], "pred": [5, 6]},  # List is not comparable with str/int
    ]

    for record in records:
        writer.write(tensor=torch.tensor(record["pred"]), identifier=record["identifier"])

    trainer = Trainer(max_epochs=1)
    writer.on_predict_epoch_end(trainer, mock.Mock())

    # Verify file creation and content
    assert test_file.exists()
    df = pd.read_csv(test_file)
    df["pred"] = df["pred"].apply(eval)

    # Check that all records are in the CSV (order doesn't matter)
    assert len(df) == len(records)
    for record in records:
        # Convert identifier to string since pandas reads it as string
        identifier = str(record["identifier"])
        row = df[df["identifier"] == identifier]
        assert not row.empty
        pred_value = row["pred"].iloc[0]
        assert pred_value == record["pred"]<|MERGE_RESOLUTION|>--- conflicted
+++ resolved
@@ -105,11 +105,7 @@
 
 def test_table_writer_write_multi_process_rank0(tmp_path, monkeypatch):
     """
-<<<<<<< HEAD
-    Test TableWriter in a multi-process environment.
-=======
     Test TableWriter in a multi-process environment from rank 0.
->>>>>>> 6c510d6d
 
     Tests:
     - Writing records from multiple processes
@@ -132,10 +128,6 @@
     """
     test_file = tmp_path / "test.csv"
     writer = TableWriter(path=test_file, writer="tensor")
-<<<<<<< HEAD
-    trainer = Trainer(max_epochs=1)
-=======
->>>>>>> 6c510d6d
 
     # Expected records after gathering from all processes
     rank0_records = [{"identifier": 1, "pred": [1, 2, 3]}]  # records from rank 0
