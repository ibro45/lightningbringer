--- conflicted
+++ resolved
@@ -9,13 +9,8 @@
 from lighter.callbacks.writer.file import FileWriter
 
 
-<<<<<<< HEAD
-def test_file_writer_initialization():
+def test_file_writer_initialization(tmp_path):
     """Test the initialization of FileWriter class.
-=======
-def test_file_writer_initialization(tmp_path):
-    """Test the initialization of LighterFileWriter class.
->>>>>>> c2787a10
 
     This test verifies that:
     1. The FileWriter is initialized with the correct path
@@ -25,28 +20,13 @@
     The test creates a temporary directory, initializes a writer, checks its attributes,
     and then cleans up the directory.
     """
-<<<<<<< HEAD
-    path = Path("test_dir")
-    path.mkdir(exist_ok=True)  # Ensure the directory exists
-    try:
-        writer = FileWriter(path=path, writer="tensor")
-        assert writer.path == Path("test_dir")
-        assert writer.writer.__name__ == "write_tensor"  # Verify writer function
-    finally:
-        shutil.rmtree(path)  # Clean up after test
-
-
-def test_file_writer_write_tensor():
-    """Test tensor writing functionality of FileWriter.
-=======
-    writer = LighterFileWriter(path=tmp_path, writer="tensor")
+    writer = FileWriter(path=tmp_path, writer="tensor")
     assert writer.path == tmp_path
     assert writer.writer.__name__ == "write_tensor"  # Verify writer function
 
 
 def test_file_writer_write_tensor(tmp_path):
-    """Test tensor writing functionality of LighterFileWriter.
->>>>>>> c2787a10
+    """Test tensor writing functionality of FileWriter.
 
     This test verifies that:
     1. A tensor can be successfully written to disk
@@ -56,18 +36,9 @@
     The test creates a simple tensor, saves it, loads it back, and verifies
     the content matches the original.
     """
-<<<<<<< HEAD
-    test_dir = Path("test_dir")
-    test_dir.mkdir(exist_ok=True)
-    try:
-        writer = FileWriter(path=test_dir, writer="tensor")
-        tensor = torch.tensor([1, 2, 3])
-        writer.write(tensor, identifier=1)
-=======
-    writer = LighterFileWriter(path=tmp_path, writer="tensor")
+    writer = FileWriter(path=tmp_path, writer="tensor")
     tensor = torch.tensor([1, 2, 3])
     writer.write(tensor, id=1)
->>>>>>> c2787a10
 
     # Verify file exists
     saved_path = writer.path / "1.pt"
@@ -78,13 +49,8 @@
     assert torch.equal(loaded_tensor, tensor)
 
 
-<<<<<<< HEAD
-def test_file_writer_write_image():
+def test_file_writer_write_image(tmp_path):
     """Test image writing functionality of FileWriter.
-=======
-def test_file_writer_write_image(tmp_path):
-    """Test image writing functionality of LighterFileWriter.
->>>>>>> c2787a10
 
     This test verifies that:
     1. A tensor representing an image can be successfully written to disk as PNG
@@ -94,30 +60,7 @@
     The test creates a random RGB image tensor, saves it, and verifies
     the saved image properties.
     """
-<<<<<<< HEAD
-    test_dir = Path("test_dir")
-    test_dir.mkdir(exist_ok=True)
-    try:
-        writer = FileWriter(path=test_dir, writer="image")
-        tensor = torch.randint(0, 256, (3, 64, 64), dtype=torch.uint8)
-        writer.write(tensor, identifier="image_test")
-
-        # Verify file exists
-        saved_path = writer.path / "image_test.png"
-        assert saved_path.exists()
-
-        # Verify image contents
-        image = Image.open(saved_path)
-        image_array = np.array(image)
-        assert image_array.shape == (64, 64, 3)
-    finally:
-        shutil.rmtree(test_dir)
-
-
-def test_file_writer_write_video():
-    """Test video writing functionality of FileWriter.
-=======
-    writer = LighterFileWriter(path=tmp_path, writer="image")
+    writer = FileWriter(path=tmp_path, writer="image")
     tensor = torch.randint(0, 256, (3, 64, 64), dtype=torch.uint8)
     writer.write(tensor, id="image_test")
 
@@ -133,7 +76,6 @@
 
 def test_file_writer_write_video(tmp_path):
     """Test video writing functionality of LighterFileWriter.
->>>>>>> c2787a10
 
     This test verifies that:
     1. A tensor representing a video can be successfully written to disk as MP4
@@ -142,31 +84,17 @@
     The test creates a random RGB video tensor and verifies it can be saved
     to disk in the correct format.
     """
-<<<<<<< HEAD
-    test_dir = Path("test_dir")
-    test_dir.mkdir(exist_ok=True)
-    try:
-        writer = FileWriter(path=test_dir, writer="video")
-        tensor = torch.randint(0, 256, (3, 10, 64, 64), dtype=torch.uint8)
-        writer.write(tensor, identifier="video_test")
-=======
-    writer = LighterFileWriter(path=tmp_path, writer="video")
+    writer = FileWriter(path=tmp_path, writer="video")
     tensor = torch.randint(0, 256, (3, 10, 64, 64), dtype=torch.uint8)
     writer.write(tensor, id="video_test")
->>>>>>> c2787a10
 
     # Verify file exists
     saved_path = writer.path / "video_test.mp4"
     assert saved_path.exists()
 
 
-<<<<<<< HEAD
-def test_file_writer_write_grayscale_video():
+def test_file_writer_write_grayscale_video(tmp_path):
     """Test grayscale video writing functionality of FileWriter.
-=======
-def test_file_writer_write_grayscale_video(tmp_path):
-    """Test grayscale video writing functionality of LighterFileWriter.
->>>>>>> c2787a10
 
     This test verifies that:
     1. A single-channel (grayscale) video tensor can be successfully written to disk
@@ -176,39 +104,18 @@
     The test creates a grayscale video tensor and verifies it can be properly
     converted and saved as an MP4 file.
     """
-<<<<<<< HEAD
-    test_dir = Path("test_dir")
-    test_dir.mkdir(exist_ok=True)
-    try:
-        writer = FileWriter(path=test_dir, writer="video")
-        # Create a grayscale video tensor with 1 channel
-        tensor = torch.randint(0, 256, (1, 10, 64, 64), dtype=torch.uint8)
-        writer.write(tensor, identifier="grayscale_video_test")
-
-        # Verify file exists
-        saved_path = writer.path / "grayscale_video_test.mp4"
-        assert saved_path.exists()
-    finally:
-        shutil.rmtree(test_dir)
-=======
-    writer = LighterFileWriter(path=tmp_path, writer="video")
+    writer = FileWriter(path=tmp_path, writer="video")
     # Create a grayscale video tensor with 1 channel
     tensor = torch.randint(0, 256, (1, 10, 64, 64), dtype=torch.uint8)
     writer.write(tensor, id="grayscale_video_test")
->>>>>>> c2787a10
 
     # Verify file exists
     saved_path = writer.path / "grayscale_video_test.mp4"
     assert saved_path.exists()
 
-<<<<<<< HEAD
-def test_file_writer_write_itk_image():
-    """Test ITK image writing functionality of FileWriter.
-=======
 
 def test_file_writer_write_itk_image(tmp_path):
-    """Test ITK image writing functionality of LighterFileWriter.
->>>>>>> c2787a10
+    """Test ITK image writing functionality of FileWriter.
 
     This test verifies that:
     1. The writer correctly handles MONAI MetaTensor format
@@ -218,22 +125,7 @@
     The test attempts to write both regular tensors and MetaTensors,
     verifying proper error handling and successful writes.
     """
-<<<<<<< HEAD
-    test_dir = Path("test_dir")
-    test_dir.mkdir(exist_ok=True)
-    try:
-        writer = FileWriter(path=test_dir, writer="itk_nrrd")
-        tensor = torch.rand(1, 1, 64, 64, 64)  # Example 3D tensor
-
-        # Test with regular tensor
-        with pytest.raises(TypeError, match="Tensor must be in MONAI MetaTensor format"):
-            writer.write(tensor, identifier="itk_image_test")
-
-        # Test with proper MetaTensor
-        meta_tensor = monai.data.MetaTensor(tensor, affine=torch.eye(4), meta={"original_channel_dim": 1})
-        writer.write(meta_tensor, identifier="itk_image_test")
-=======
-    writer = LighterFileWriter(path=tmp_path, writer="itk_nrrd")
+    writer = FileWriter(path=tmp_path, writer="itk_nrrd")
     tensor = torch.rand(1, 1, 64, 64, 64)  # Example 3D tensor
 
     # Test with regular tensor
@@ -243,7 +135,6 @@
     # Test with proper MetaTensor
     meta_tensor = monai.data.MetaTensor(tensor, affine=torch.eye(4), meta={"original_channel_dim": 1})
     writer.write(meta_tensor, id="itk_image_test")
->>>>>>> c2787a10
 
     # Verify file exists
     saved_path = writer.path / "itk_image_test.nrrd"
