import pytest
import torch
from pytorch_lightning import Trainer
from torch.nn import Module
from torch.utils.data import DataLoader, Dataset

from lighter.callbacks.freezer import Freezer
from lighter.system import System
<<<<<<< HEAD
=======


class DummyDataset(Dataset):
    """
    A simple dataset for testing purposes.

    Generates random input data and labels for training.
    """

    def __init__(self, num_samples=100):
        self.num_samples = num_samples
        self.data = torch.randn(num_samples, 10)
        # add ", 1" after num_samples and make it .float() to ensure compatibility with BCEWithLogitsLoss
        self.labels = torch.randint(0, 2, (num_samples, 1)).float()

    def __len__(self):
        return self.num_samples

    def __getitem__(self, idx):
        return self.data[idx], self.labels[idx]
>>>>>>> 6c510d6d


class DummyModel(Module):
    """
    A simple neural network model for testing purposes.

    Contains three linear layers that can be selectively frozen during training.
    """

    def __init__(self):
        super().__init__()
        self.layer1 = torch.nn.Linear(10, 10)
        self.layer2 = torch.nn.Linear(10, 4)
        self.layer3 = torch.nn.Linear(4, 1)

    def forward(self, x):
        x = self.layer1(x)
        x = self.layer2(x)
        x = self.layer3(x)
        return x


@pytest.fixture
def dummy_system():
    """
    Fixture that creates a System instance with a dummy model for testing.

    Returns:
        System: A configured system with DummyModel, SGD optimizer, and DummyDataset.
    """
    model = DummyModel()
    optimizer = torch.optim.SGD(model.parameters(), lr=0.01)
<<<<<<< HEAD
    dataset = DummyDataset()
    criterion = torch.nn.CrossEntropyLoss()
    return System(model=model, batch_size=8, criterion=criterion, optimizer=optimizer, datasets={"train": dataset})
=======
    criterion = torch.nn.BCEWithLogitsLoss()
    train_dataloader = DataLoader(DummyDataset(), batch_size=32)
    return System(model=model, criterion=criterion, optimizer=optimizer, dataloaders={"train": train_dataloader})
>>>>>>> 6c510d6d


def test_freezer_initialization():
    """
    Test the initialization of Freezer with various parameter combinations.

    Verifies:
        - Raises ValueError when neither names nor name_starts_with is specified
        - Raises ValueError when both until_step and until_epoch are specified
        - Correctly stores the names parameter
    """
    with pytest.raises(ValueError, match="At least one of `names` or `name_starts_with` must be specified."):
        Freezer()

    with pytest.raises(ValueError, match="Only one of `until_step` or `until_epoch` can be specified."):
        Freezer(names=["layer1"], until_step=10, until_epoch=1)
    freezer = Freezer(names=["layer1"])
    assert freezer.names == ["layer1"]


def test_freezer_functionality(dummy_system):
    """
    Test the basic functionality of Freezer during training.

    Verifies:
        - Specified layers are correctly frozen (requires_grad=False)
        - Non-specified layers remain unfrozen (requires_grad=True)
    """
    freezer = Freezer(names=["layer1.weight", "layer1.bias"])
    trainer = Trainer(callbacks=[freezer], max_epochs=1)
    trainer.fit(dummy_system)
    assert not dummy_system.model.layer1.weight.requires_grad
    assert not dummy_system.model.layer1.bias.requires_grad
    assert dummy_system.model.layer2.weight.requires_grad


def test_freezer_exceed_until_step(dummy_system):
    """
    Test that layers are unfrozen after exceeding the specified step limit.

    Verifies that layers become trainable (requires_grad=True) after the until_step threshold.
    """
    freezer = Freezer(names=["layer1.weight", "layer1.bias"], until_step=0)
<<<<<<< HEAD
=======
    trainer = Trainer(callbacks=[freezer], max_epochs=1)
    trainer.fit(dummy_system)
    assert dummy_system.model.layer1.weight.requires_grad
    assert dummy_system.model.layer1.bias.requires_grad

    # Test unfreezing after exceeding until_step
    freezer = Freezer(names=["layer1.weight", "layer1.bias"], until_step=1)
>>>>>>> 6c510d6d
    trainer = Trainer(callbacks=[freezer], max_epochs=1)
    trainer.fit(dummy_system)
    assert dummy_system.model.layer1.weight.requires_grad
    assert dummy_system.model.layer1.bias.requires_grad


def test_freezer_exceed_until_epoch(dummy_system):
    """
    Test that layers are unfrozen after exceeding the specified epoch limit.

    Verifies that layers become trainable (requires_grad=True) after the until_epoch threshold.
    """
    freezer = Freezer(names=["layer1.weight", "layer1.bias"], until_epoch=0)
    trainer = Trainer(callbacks=[freezer], max_epochs=1)
    trainer.fit(dummy_system)
    assert dummy_system.model.layer1.weight.requires_grad
    assert dummy_system.model.layer1.bias.requires_grad

    # Test unfreezing after exceeding until_epoch
    freezer = Freezer(names=["layer1.weight", "layer1.bias"], until_epoch=1)
    trainer = Trainer(callbacks=[freezer], max_epochs=2)
    trainer.fit(dummy_system)
    assert dummy_system.model.layer1.weight.requires_grad
    assert dummy_system.model.layer1.bias.requires_grad


def test_freezer_set_model_requires_grad(dummy_system):
    """
    Test the internal _set_model_requires_grad method of Freezer.

    Verifies:
        - Method correctly freezes specified parameters
        - Method correctly unfreezes specified parameters
    """
    freezer = Freezer(names=["layer1.weight", "layer1.bias"])
    freezer._set_model_requires_grad(dummy_system.model, requires_grad=False)
    assert not dummy_system.model.layer1.weight.requires_grad
    assert not dummy_system.model.layer1.bias.requires_grad
    freezer._set_model_requires_grad(dummy_system.model, requires_grad=True)
    assert dummy_system.model.layer1.weight.requires_grad
    assert dummy_system.model.layer1.bias.requires_grad

    # Test with exceptions
    freezer = Freezer(names=["layer1.weight", "layer1.bias"], except_names=["layer1.bias"])
    freezer._set_model_requires_grad(dummy_system.model, requires_grad=False)
    assert not dummy_system.model.layer1.weight.requires_grad
    assert dummy_system.model.layer1.bias.requires_grad
    freezer._set_model_requires_grad(dummy_system.model, requires_grad=True)
    assert dummy_system.model.layer1.weight.requires_grad
    assert dummy_system.model.layer1.bias.requires_grad


def test_freezer_with_exceptions(dummy_system):
    """
    Test Freezer with exception patterns for layer freezing.

    Verifies:
        - Layers matching name_starts_with are frozen
        - Layers in except_names remain unfrozen
        - Other layers behave as expected
    """
    freezer = Freezer(name_starts_with=["layer"], except_names=["layer2.weight", "layer2.bias"])
<<<<<<< HEAD
=======
    trainer = Trainer(callbacks=[freezer], max_epochs=1)
    trainer.fit(dummy_system)
    assert not dummy_system.model.layer1.weight.requires_grad
    assert not dummy_system.model.layer1.bias.requires_grad
    assert dummy_system.model.layer2.weight.requires_grad
    assert dummy_system.model.layer2.bias.requires_grad
    assert not dummy_system.model.layer3.weight.requires_grad
    assert not dummy_system.model.layer3.bias.requires_grad

    # Test with except_name_starts_with
    freezer = Freezer(name_starts_with=["layer"], except_name_starts_with=["layer2"])
>>>>>>> 6c510d6d
    trainer = Trainer(callbacks=[freezer], max_epochs=1)
    trainer.fit(dummy_system)
    assert not dummy_system.model.layer1.weight.requires_grad
    assert not dummy_system.model.layer1.bias.requires_grad
    assert dummy_system.model.layer2.weight.requires_grad
    assert dummy_system.model.layer2.bias.requires_grad
    assert not dummy_system.model.layer3.weight.requires_grad
    assert not dummy_system.model.layer3.bias.requires_grad


def test_freezer_except_name_starts_with(dummy_system):
    """
    Test Freezer with except_name_starts_with parameter.

    Verifies:
        - Layers matching name_starts_with are frozen
        - Layers matching except_name_starts_with remain unfrozen
        - Other layers behave as expected
    """
    freezer = Freezer(name_starts_with=["layer"], except_name_starts_with=["layer2"])
    trainer = Trainer(callbacks=[freezer], max_epochs=1)
    trainer.fit(dummy_system)
    assert not dummy_system.model.layer1.weight.requires_grad
    assert not dummy_system.model.layer1.bias.requires_grad
    assert dummy_system.model.layer2.weight.requires_grad
    assert dummy_system.model.layer2.bias.requires_grad
    assert not dummy_system.model.layer3.weight.requires_grad
    assert not dummy_system.model.layer3.bias.requires_grad

    # Test with both except_names and except_name_starts_with
    freezer = Freezer(
        name_starts_with=["layer"],
        except_names=["layer2.bias"],
        except_name_starts_with=["layer3"],
    )
    trainer = Trainer(callbacks=[freezer], max_epochs=1)
    trainer.fit(dummy_system)
    assert not dummy_system.model.layer1.weight.requires_grad
    assert not dummy_system.model.layer1.bias.requires_grad
    assert not dummy_system.model.layer2.weight.requires_grad
    assert dummy_system.model.layer2.bias.requires_grad
    assert dummy_system.model.layer3.weight.requires_grad
    assert dummy_system.model.layer3.bias.requires_grad


def test_freezer_set_model_requires_grad_with_exceptions(dummy_system):
    """
    Test the _set_model_requires_grad method with various exception patterns.

    Verifies:
        - Correct handling of specific parameter exceptions
        - Proper behavior with name_starts_with and except_names combinations
        - Consistent freezing/unfreezing across multiple configurations
    """
    freezer = Freezer(names=["layer1.weight", "layer1.bias"], except_names=["layer1.bias"])
    freezer._set_model_requires_grad(dummy_system.model, requires_grad=False)
    assert not dummy_system.model.layer1.weight.requires_grad
    assert dummy_system.model.layer1.bias.requires_grad
    freezer._set_model_requires_grad(dummy_system.model, requires_grad=True)
    assert dummy_system.model.layer1.weight.requires_grad
    assert dummy_system.model.layer1.bias.requires_grad
    freezer = Freezer(name_starts_with=["layer"], except_names=["layer2.weight", "layer2.bias"])
    trainer = Trainer(callbacks=[freezer], max_epochs=1)
    trainer.fit(dummy_system)
    assert not dummy_system.model.layer1.weight.requires_grad
    assert not dummy_system.model.layer1.bias.requires_grad
    assert dummy_system.model.layer2.weight.requires_grad
    assert dummy_system.model.layer2.bias.requires_grad
    assert not dummy_system.model.layer3.weight.requires_grad
    assert not dummy_system.model.layer3.bias.requires_grad

    # Test with until_step and until_epoch
    freezer = Freezer(names=["layer1.weight", "layer1.bias"], until_step=1)
    trainer = Trainer(callbacks=[freezer], max_epochs=1)
    trainer.fit(dummy_system)
    assert dummy_system.model.layer1.weight.requires_grad
    assert dummy_system.model.layer1.bias.requires_grad

    freezer = Freezer(names=["layer1.weight", "layer1.bias"], until_epoch=1)
    trainer = Trainer(callbacks=[freezer], max_epochs=2)
    trainer.fit(dummy_system)
    assert dummy_system.model.layer1.weight.requires_grad
    assert dummy_system.model.layer1.bias.requires_grad<|MERGE_RESOLUTION|>--- conflicted
+++ resolved
@@ -6,8 +6,6 @@
 
 from lighter.callbacks.freezer import Freezer
 from lighter.system import System
-<<<<<<< HEAD
-=======
 
 
 class DummyDataset(Dataset):
@@ -28,7 +26,6 @@
 
     def __getitem__(self, idx):
         return self.data[idx], self.labels[idx]
->>>>>>> 6c510d6d
 
 
 class DummyModel(Module):
@@ -61,15 +58,9 @@
     """
     model = DummyModel()
     optimizer = torch.optim.SGD(model.parameters(), lr=0.01)
-<<<<<<< HEAD
-    dataset = DummyDataset()
-    criterion = torch.nn.CrossEntropyLoss()
-    return System(model=model, batch_size=8, criterion=criterion, optimizer=optimizer, datasets={"train": dataset})
-=======
     criterion = torch.nn.BCEWithLogitsLoss()
     train_dataloader = DataLoader(DummyDataset(), batch_size=32)
     return System(model=model, criterion=criterion, optimizer=optimizer, dataloaders={"train": train_dataloader})
->>>>>>> 6c510d6d
 
 
 def test_freezer_initialization():
@@ -113,8 +104,6 @@
     Verifies that layers become trainable (requires_grad=True) after the until_step threshold.
     """
     freezer = Freezer(names=["layer1.weight", "layer1.bias"], until_step=0)
-<<<<<<< HEAD
-=======
     trainer = Trainer(callbacks=[freezer], max_epochs=1)
     trainer.fit(dummy_system)
     assert dummy_system.model.layer1.weight.requires_grad
@@ -122,7 +111,6 @@
 
     # Test unfreezing after exceeding until_step
     freezer = Freezer(names=["layer1.weight", "layer1.bias"], until_step=1)
->>>>>>> 6c510d6d
     trainer = Trainer(callbacks=[freezer], max_epochs=1)
     trainer.fit(dummy_system)
     assert dummy_system.model.layer1.weight.requires_grad
@@ -185,8 +173,6 @@
         - Other layers behave as expected
     """
     freezer = Freezer(name_starts_with=["layer"], except_names=["layer2.weight", "layer2.bias"])
-<<<<<<< HEAD
-=======
     trainer = Trainer(callbacks=[freezer], max_epochs=1)
     trainer.fit(dummy_system)
     assert not dummy_system.model.layer1.weight.requires_grad
@@ -198,7 +184,6 @@
 
     # Test with except_name_starts_with
     freezer = Freezer(name_starts_with=["layer"], except_name_starts_with=["layer2"])
->>>>>>> 6c510d6d
     trainer = Trainer(callbacks=[freezer], max_epochs=1)
     trainer.fit(dummy_system)
     assert not dummy_system.model.layer1.weight.requires_grad
