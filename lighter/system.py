--- conflicted
+++ resolved
@@ -85,7 +85,6 @@
 
         loss = self._calculate_loss(input, target, pred)
         metrics = self._calculate_metrics(input, target, pred)
-<<<<<<< HEAD
 
         self._log_stats(loss, metrics, batch_idx)
         output = self._prepare_output(identifier, input, target, pred, loss, metrics)
@@ -96,18 +95,6 @@
         input, target, identifier = adapters.batch(batch)
         return input, target, identifier
 
-=======
-
-        self._log_stats(loss, metrics, batch_idx)
-        output = self._prepare_output(identifier, input, target, pred, loss, metrics)
-        return output
-
-    def _prepare_batch(self, batch: dict) -> tuple[Any, Any, Any]:
-        adapters = getattr(self.adapters, self.mode)
-        input, target, identifier = adapters.batch(batch)
-        return input, target, identifier
-
->>>>>>> 6c510d6d
     def forward(self, input: Any) -> Any:  # pylint: disable=arguments-differ
         """
         Forward pass through the model. Supports multi-input models.
@@ -139,7 +126,6 @@
 
             adapters = getattr(self.adapters, self.mode)
             loss = adapters.criterion(self.criterion, input, target, pred)
-<<<<<<< HEAD
 
             if isinstance(loss, dict) and "total" not in loss:
                 raise ValueError(
@@ -157,26 +143,6 @@
                 metrics = adapters.metrics(metrics, input, target, pred)
         return metrics
 
-
-=======
-
-            if isinstance(loss, dict) and "total" not in loss:
-                raise ValueError(
-                    "The loss dictionary must include a 'total' key that combines all sublosses. "
-                    "Example: {'total': combined_loss, 'subloss1': loss1, ...}"
-                )
-        return loss
-
-    def _calculate_metrics(self, input: Any, target: Any, pred: Any) -> Any | None:
-        metrics = None
-        if self.mode != Mode.PREDICT:
-            metrics = getattr(self.metrics, self.mode)
-            if metrics is not None:
-                adapters = getattr(self.adapters, self.mode)
-                metrics = adapters.metrics(metrics, input, target, pred)
-        return metrics
-
->>>>>>> 6c510d6d
     def _log_stats(self, loss: Tensor | dict[str, Tensor], metrics: MetricCollection, batch_idx: int) -> None:
         """
         Logs the loss, metrics, and optimizer statistics.
