--- conflicted
+++ resolved
@@ -9,72 +9,7 @@
 from monai.bundle.scripts import run
 
 from lighter.utils.dynamic_imports import import_module_from_path
-<<<<<<< HEAD
 from lighter.utils.misc import ensure_list
-=======
-
-# Trainer methods calls in YAML format with support for command line arguments.
-# Waiting for https://github.com/Project-MONAI/MONAI/pull/5854#issuecomment-1384800886.
-trainer_methods = {
-    "fit": yaml.safe_load(
-        """
-        fit:
-            _method_: >
-                $@trainer.fit(model=@fit#model,
-                              ckpt_path=@fit#ckpt_path)
-            model: "@system"
-            ckpt_path: null"""
-    ),
-    "validate": yaml.safe_load(
-        """
-        validate:
-            _method_: > 
-                $@trainer.validate(model=@validate#model,
-                                   ckpt_path=@validate#ckpt_path,
-                                   verbose=@validate#verbose)
-            model: "@system"
-            ckpt_path: null
-            verbose: True"""
-    ),
-    "predict": yaml.safe_load(
-        """
-        predict:
-            _method_: >
-                $@trainer.predict(model=@predict#model,
-                                  ckpt_path=@predict#ckpt_path)
-            model: "@system"
-            ckpt_path: null"""
-    ),
-    "test": yaml.safe_load(
-        """
-        test:
-            _method_: >
-                $@trainer.test(model=@test#model,
-                               ckpt_path=@test#ckpt_path,
-                               verbose=@test#verbose)
-            model: "@system"
-            ckpt_path: null
-            verbose: True"""
-    ),
-    "tune": yaml.safe_load(
-        """
-        tune:
-            _method_: > 
-                $@trainer.tune(model=@tune#model,
-                               ckpt_path=@tune#ckpt_path,
-                               scale_batch_size_kwargs=@tune#scale_batch_size_kwargs,
-                               lr_find_kwargs=@tune#lr_find_kwargs,
-                               method=@tune#method)
-            model: "@system"
-            ckpt_path: null
-            scale_batch_size_kwargs: null
-            lr_find_kwargs: null
-            method: fit
-    """
-    ),
-}
->>>>>>> b0a211d3
-
 
 def interface():
     """Defines the command line interface for running Trainer's methods. The available methods are:
