--- conflicted
+++ resolved
@@ -8,13 +8,11 @@
 
 from .utils.logging import _setup_logging
 
-<<<<<<< HEAD
+_setup_logging()
+
 # Expose Trainer from PyTorch Lightning for convenience
 from pytorch_lightning import Trainer
 
 from .engine.config import Config
 from .engine.runner import Runner
-from .system import System
-=======
-_setup_logging()
->>>>>>> c2787a10
+from .system import System