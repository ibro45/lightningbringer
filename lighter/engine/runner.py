from typing import Any

import fire
from pytorch_lightning import Trainer, seed_everything
from pytorch_lightning.tuner import Tuner

from lighter.engine.config import Config
from lighter.engine.resolver import Resolver
from lighter.system import System
from lighter.utils.dynamic_imports import import_module_from_path
from lighter.utils.types.enums import Stage


class Runner:
    """
    Executes the specified stage using the validated and resolved configurations.
    """
<<<<<<< HEAD

    def __init__(self):
        self.config = None
        self.resolver = None
        self.system = None
        self.trainer = None
        self.args = None

    def run(self, stage: str, config: str | dict | None = None, **config_overrides: Any) -> None:
        """Run the specified stage with the given configuration."""
        seed_everything()
        self.config = Config(config, **config_overrides, validate=True)

        # Resolves stage-specific configuration
        self.resolver = Resolver(self.config)

        # Setup stage
        self._setup_stage(stage)

        # Run stage
        self._run_stage(stage)

    def _run_stage(self, stage: str) -> None:
        """Execute the specified stage (method) of the trainer."""
        if stage in [Stage.LR_FIND, Stage.SCALE_BATCH_SIZE]:
            stage_method = getattr(Tuner(self.trainer), stage)
        else:
            stage_method = getattr(self.trainer, stage)
        stage_method(self.system, **self.args)

    def _setup_stage(self, stage: str) -> None:
        # Prune the configuration to the stage-specific components
        stage_config = self.resolver.get_stage_config(stage)

        # Import project module
        project_path = stage_config.get("project")
        if project_path:
            import_module_from_path("project", project_path)

=======

    def __init__(self):
        self.config = None
        self.resolver = None
        self.system = None
        self.trainer = None
        self.args = None

    def run(self, stage: str, config: str | dict | None = None, **config_overrides: Any) -> None:
        """Run the specified stage with the given configuration."""
        seed_everything()
        self.config = Config(config, **config_overrides, validate=True)

        # Resolves stage-specific configuration
        self.resolver = Resolver(self.config)

        # Setup stage
        self._setup_stage(stage)

        # Run stage
        self._run_stage(stage)

    def _run_stage(self, stage: str) -> None:
        """Execute the specified stage (method) of the trainer."""
        if stage in [Stage.LR_FIND, Stage.SCALE_BATCH_SIZE]:
            stage_method = getattr(Tuner(self.trainer), stage)
        else:
            stage_method = getattr(self.trainer, stage)
        stage_method(self.system, **self.args)

    def _setup_stage(self, stage: str) -> None:
        # Prune the configuration to the stage-specific components
        stage_config = self.resolver.get_stage_config(stage)

        # Import project module
        project_path = stage_config.get("project")
        if project_path:
            import_module_from_path("project", project_path)

>>>>>>> 6c510d6d
        # Initialize system
        self.system = stage_config.get_parsed_content("system")
        if not isinstance(self.system, System):
            raise ValueError("'system' must be an instance of System")

        # Initialize trainer
        self.trainer = stage_config.get_parsed_content("trainer")
        if not isinstance(self.trainer, Trainer):
            raise ValueError("'trainer' must be an instance of Trainer")

        # Set up arguments for the stage
        self.args = stage_config.get_parsed_content(f"args#{stage}", default={})

        # Save config to system checkpoint and trainer logger
        self._save_config()

    def _save_config(self) -> None:
        """Save config to system checkpoint and trainer logger."""
        if self.system:
            self.system.save_hyperparameters(self.config.get())
        if self.trainer and self.trainer.logger:
            self.trainer.logger.log_hyperparams(self.config.get())


def cli():
    runner = Runner()

    def fit(config: str, **config_overrides: Any):
        runner.run(Stage.FIT, config, **config_overrides)

    def validate(config: str, **config_overrides: Any):
        runner.run(Stage.VALIDATE, config, **config_overrides)

    def test(config: str, **config_overrides: Any):
        runner.run(Stage.TEST, config, **config_overrides)

    def predict(config: str, **config_overrides: Any):
        runner.run(Stage.PREDICT, config, **config_overrides)

    def lr_find(config: str, **config_overrides: Any):
        runner.run(Stage.LR_FIND, config, **config_overrides)

    def scale_batch_size(config: str, **config_overrides: Any):
        runner.run(Stage.SCALE_BATCH_SIZE, config, **config_overrides)

    fire.Fire(
        {
            "fit": fit,
            "validate": validate,
            "test": test,
            "predict": predict,
            "lr_find": lr_find,
            "scale_batch_size": scale_batch_size,
        }
<<<<<<< HEAD
    )
=======
    )


if __name__ == "__main__":
    cli()
>>>>>>> 6c510d6d
<|MERGE_RESOLUTION|>--- conflicted
+++ resolved
@@ -15,7 +15,6 @@
     """
     Executes the specified stage using the validated and resolved configurations.
     """
-<<<<<<< HEAD
 
     def __init__(self):
         self.config = None
@@ -55,47 +54,6 @@
         if project_path:
             import_module_from_path("project", project_path)
 
-=======
-
-    def __init__(self):
-        self.config = None
-        self.resolver = None
-        self.system = None
-        self.trainer = None
-        self.args = None
-
-    def run(self, stage: str, config: str | dict | None = None, **config_overrides: Any) -> None:
-        """Run the specified stage with the given configuration."""
-        seed_everything()
-        self.config = Config(config, **config_overrides, validate=True)
-
-        # Resolves stage-specific configuration
-        self.resolver = Resolver(self.config)
-
-        # Setup stage
-        self._setup_stage(stage)
-
-        # Run stage
-        self._run_stage(stage)
-
-    def _run_stage(self, stage: str) -> None:
-        """Execute the specified stage (method) of the trainer."""
-        if stage in [Stage.LR_FIND, Stage.SCALE_BATCH_SIZE]:
-            stage_method = getattr(Tuner(self.trainer), stage)
-        else:
-            stage_method = getattr(self.trainer, stage)
-        stage_method(self.system, **self.args)
-
-    def _setup_stage(self, stage: str) -> None:
-        # Prune the configuration to the stage-specific components
-        stage_config = self.resolver.get_stage_config(stage)
-
-        # Import project module
-        project_path = stage_config.get("project")
-        if project_path:
-            import_module_from_path("project", project_path)
-
->>>>>>> 6c510d6d
         # Initialize system
         self.system = stage_config.get_parsed_content("system")
         if not isinstance(self.system, System):
@@ -150,12 +108,8 @@
             "lr_find": lr_find,
             "scale_batch_size": scale_batch_size,
         }
-<<<<<<< HEAD
-    )
-=======
     )
 
 
 if __name__ == "__main__":
-    cli()
->>>>>>> 6c510d6d
+    cli()